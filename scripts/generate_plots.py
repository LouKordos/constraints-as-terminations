--- conflicted
+++ resolved
@@ -38,7 +38,6 @@
 plt.style.use(['science','ieee'])
 
 plt.rcParams.update({
-<<<<<<< HEAD
     'font.size': 14,
     'axes.labelsize': 18,
     'axes.titlesize': 18,
@@ -46,22 +45,17 @@
     'ytick.labelsize': 14,
     'legend.fontsize': 14,
     'figure.titlesize': 22,
-=======
-    'font.size': 28,
-    'axes.labelsize': 28,
-    'axes.titlesize': 28,
-    'xtick.labelsize': 28,
-    'ytick.labelsize': 28,
-    'legend.fontsize': 28,
-    'figure.titlesize': 28,
->>>>>>> 0cc74d72
     'figure.constrained_layout.use': True,
     'xtick.minor.visible': True,
     'ytick.minor.visible': True,
     # 'axes.grid': True, # RWTH doesn't want grid apparently
     # 'grid.linestyle': '--',
+    # 'axes.grid': True, # RWTH doesn't want grid apparently
+    # 'grid.linestyle': '--',
 })
 
+# # Patch to minor plots
+# Axes.grid = partialmethod(Axes.grid, which='both') # type: ignore
 # # Patch to minor plots
 # Axes.grid = partialmethod(Axes.grid, which='both') # type: ignore
 
@@ -237,15 +231,9 @@
     T, F = contact_states.shape
     assert sim_times.shape[0] == T, "sim_times length must match contact_states"
 
-<<<<<<< HEAD
     fig, ax = plt.subplots(figsize=(180 if sim_times[0] == 0.0 else 16, F * 1.2))
     ax.set_xlabel(r'Time ($\text{s}$)')
     ax.set_title('Gait Diagram with Air and Contact Times (white text = contact/stance phase, black text = air/swing phase)', fontsize=18)
-=======
-    fig, ax = plt.subplots(figsize=(180 if sim_times[0] == 0.0 else 12, F * 1.2))
-    ax.set_xlabel(r'Time ($\text{s}$)', fontsize=18)
-    ax.set_title('Gait Diagram (white text = stance phase, black text = swing phase)', fontsize=22)
->>>>>>> 0cc74d72
 
     for reset_time in reset_times:
             ax.axvline(x=reset_time, linestyle=":", linewidth=1, color="orange", label='reset' if reset_time == reset_times[0] else None)
@@ -282,6 +270,7 @@
     ax.margins(x=0.005)
     ax.set_ylim(-spacing * 0.5, (F - 1) * spacing + spacing)
     # ax.legend(loc='upper right', ncol=1)
+    # ax.legend(loc='upper right', ncol=1)
     fig.savefig(output_path, dpi=600)
     return fig
 
@@ -329,6 +318,7 @@
 
     fig, ax = plt.subplots(figsize=FIGSIZE)
     
+    ax.set_title("Foot-position occupancy hexbin (body frame, CoM, top-down)", fontsize=32)
     ax.set_title("Foot-position occupancy hexbin (body frame, CoM, top-down)", fontsize=32)
     if len(x) == 0:
         ax.text(0.5, 0.5, "No data", ha="center", va="center", transform=ax.transAxes)
@@ -348,6 +338,9 @@
         cb.ax.tick_params(labelsize=20)
 
         # ax.set_aspect('equal', adjustable='box')
+        ax.set_xlabel(r"Body-X ($\text{m}$)", fontsize=24)
+        ax.set_ylabel(r"Body-Y ($\text{m}$)", fontsize=24)
+        ax.tick_params(axis='both', which='major', labelsize=22)
         ax.set_xlabel(r"Body-X ($\text{m}$)", fontsize=24)
         ax.set_ylabel(r"Body-Y ($\text{m}$)", fontsize=24)
         ax.tick_params(axis='both', which='major', labelsize=22)
@@ -887,6 +880,7 @@
         ax.set_xlabel(r"Body-X ($\text{m}$)")
         ax.set_ylabel(r"Body-Y ($\text{m}$)")
         ax.legend(loc='upper right', fontsize=14)
+        ax.legend(loc='upper right', fontsize=14)
         ax.grid(True)
 
     pdf_dir = os.path.join(output_dir, "foot_com_positions_body_frame", "xy_trajectory")
@@ -922,6 +916,7 @@
     ax.set_xlabel(r"Body-X ($\text{m}$)")
     ax.set_ylabel(r"Body-Y ($\text{m}$)")
     # ax.set_aspect('equal', adjustable='box')
+    ax.legend(loc='upper right', fontsize=14)
     ax.legend(loc='upper right', fontsize=14)
     ax.grid(True)
 
@@ -967,6 +962,7 @@
     ax.set_xlabel(r"Body-X ($\text{m}$)")
     ax.set_ylabel(r"Body-Y ($\text{m}$)")
     # ax.set_aspect('equal', adjustable='box')
+    ax.legend(loc='upper right', fontsize=14)
     ax.legend(loc='upper right', fontsize=14)
     ax.grid(True)
 
@@ -1007,6 +1003,7 @@
         ax.set_title(f'Foot {axis_label} ({frame_label.replace("_", " ")}) {foot_labels[i]} {"(CoM)" if frame_label == "body_frame" else "(toe tip)"}', fontsize=18)
         ax.set_ylabel(rf'{axis_label} ($\text{{m}}$)')
         ax.legend(loc='upper right', fontsize=14)
+        ax.legend(loc='upper right', fontsize=14)
     axes[-1, 0].set_xlabel(r'Time ($\text{s}$)')
 
     subdir = os.path.join(output_dir, subfolder)
@@ -1057,6 +1054,7 @@
         ax.set_title(f'Foot {axis_label} Velocity ({frame_label.replace("_", " ")}) {foot_labels[i]}', fontsize=18)
         ax.set_ylabel(rf'Velocity {axis_label} ($\text{{m}} \cdot \text{{s}}^{{-1}})$')
         ax.legend(loc='upper right', fontsize=14)
+        ax.legend(loc='upper right', fontsize=14)
     axes[-1, 0].set_xlabel(r'Time ($\text{s}$)')
 
     subdir = os.path.join(output_dir, subfolder)
@@ -1110,6 +1108,7 @@
     ax.set_ylabel(rf'Velocity {axis_label} ($\text{{m}} \cdot \text{{s}}^{{-1}})$')
     ax.set_xlabel(r'Time ($\text{s}$)')
     ax.legend(loc='upper right', fontsize=14)
+    ax.legend(loc='upper right', fontsize=14)
 
     subdir = os.path.join(output_dir, subfolder)
     os.makedirs(subdir, exist_ok=True)
@@ -1145,6 +1144,7 @@
         ax.set_title(f'Foot Velocity Magnitude ({frame_label.replace("_", " ")}) {foot_labels[i]}', fontsize=18)
         ax.set_ylabel(rf'Velocity Magnitude ($\text{{m}} \cdot \text{{s}}^{{-1}})$')
         ax.legend(loc='upper right', fontsize=14)
+        ax.legend(loc='upper right', fontsize=14)
     axes[-1, 0].set_xlabel(r'Time ($\text{s}$)')
 
     subdir = os.path.join(output_dir, subfolder)
@@ -1196,6 +1196,7 @@
     ax.set_ylabel(rf'Velocity Magnitude ($\text{{m}} \cdot \text{{s}}^{{-1}})$')
     ax.set_xlabel(r'Time ($\text{s}$)')
     ax.legend(loc='upper right', fontsize=14)
+    ax.legend(loc='upper right', fontsize=14)
 
     subdir = os.path.join(output_dir, subfolder)
     os.makedirs(subdir, exist_ok=True)
@@ -1307,7 +1308,9 @@
 
         ax.set_title(f"Foot contact force magnitude {foot_labels[i]}", fontsize=20)
         ax.set_xlabel(r'Time ($\text{s}$)')
+        ax.set_xlabel(r'Time ($\text{s}$)')
         ax.set_ylabel(r'Force ($\text{N}$)')
+        ax.legend(loc='upper right', fontsize=14)
         ax.legend(loc='upper right', fontsize=14)
     pdf = os.path.join(output_dir, "foot_contact_forces",'foot_contact_force_grid.pdf')
     os.makedirs(os.path.dirname(pdf), exist_ok=True)
@@ -1318,6 +1321,7 @@
 
 def _plot_hist_contact_forces_grid(contact_forces_array, foot_labels, output_dir, pickle_dir, FIGSIZE):
     """
+    Plots a 2x2 grid of histograms of contact forces for each foot, showing only forces > 0 N.
     Plots a 2x2 grid of histograms of contact forces for each foot, showing only forces > 0 N.
     """
     fig, axes = plt.subplots(2, 2, figsize=FIGSIZE)
@@ -1371,6 +1375,7 @@
     ax.set_title("Histogram of Foot Contact Forces", fontsize=20)
     ax.set_xlabel(r"Force ($\text{N}$)")
     ax.set_ylabel("Frequency")
+    ax.legend(loc='upper right', fontsize=14)
     ax.legend(loc='upper right', fontsize=14)
     
     pdf_path = os.path.join(output_dir, "foot_contact_forces", "hist_contact_forces_overview.pdf")
@@ -1514,6 +1519,7 @@
     ax.set_ylabel(r'Power ($\text{W}$)')
     ax.set_title('Instantaneous cumulative power (unsigned)', fontsize=20)
     ax.legend(loc='upper right', fontsize=14)
+    ax.legend(loc='upper right', fontsize=14)
     pdf = os.path.join(output_dir, "aggregates", 'cumulative_power_absolute.pdf')
     os.makedirs(os.path.dirname(pdf), exist_ok=True)
     fig.savefig(pdf, dpi=600)
@@ -1529,6 +1535,7 @@
     ax.set_ylabel(r'Power ($\text{W}$)')
     ax.set_title('Instantaneous Cumulative Power (signed)', fontsize=20)
     ax.legend(loc='upper right', fontsize=14)
+    ax.legend(loc='upper right', fontsize=14)
     pdf = os.path.join(output_dir, "aggregates", 'cumulative_power_signed.pdf')
     os.makedirs(os.path.dirname(pdf), exist_ok=True)
     fig.savefig(pdf, dpi=600)
@@ -1544,6 +1551,7 @@
     ax.set_ylabel(r'Energy ($\text{J}$)')
     ax.set_title('Total Cumulative Joint Energy', fontsize=20)
     ax.legend(loc='upper right', fontsize=14)
+    ax.legend(loc='upper right', fontsize=14)
     pdf = os.path.join(output_dir, "aggregates", 'combined_energy_overview.pdf')
     os.makedirs(os.path.dirname(pdf), exist_ok=True)
     fig.savefig(pdf, dpi=600)
@@ -1559,6 +1567,7 @@
     ax.set_ylabel('Reward (-)')
     ax.set_title('Reward at each time step', fontsize=20)
     ax.legend(loc='upper right', fontsize=14)
+    ax.legend(loc='upper right', fontsize=14)
     pdf = os.path.join(output_dir, "aggregates", 'reward_time_series.pdf')
     os.makedirs(os.path.dirname(pdf), exist_ok=True)
     fig.savefig(pdf, dpi=600)
@@ -1573,6 +1582,7 @@
     ax.set_xlabel(r'Time ($\text{s}$)')
     ax.set_ylabel('Cumulative reward (-)')
     ax.set_title('Cumulative reward', fontsize=20)
+    ax.legend(loc='upper right', fontsize=14)
     ax.legend(loc='upper right', fontsize=14)
     pdf = os.path.join(output_dir, "aggregates", 'cumulative_reward.pdf')
     os.makedirs(os.path.dirname(pdf), exist_ok=True)
@@ -1599,6 +1609,7 @@
     ax.set_ylabel('Cost of Transport (-)')
     ax.set_title('Instantaneous Cost of Transport', fontsize=20)
     ax.set_ylim(0, 6)
+    ax.legend(loc='upper right', fontsize=14)
     ax.legend(loc='upper right', fontsize=14)
     pdf = os.path.join(output_dir, "aggregates", "cost_of_transport", 'cost_of_transport_over_time.pdf')
     os.makedirs(os.path.dirname(pdf), exist_ok=True)
@@ -1702,6 +1713,7 @@
             draw_resets(ax, reset_times)
         ax.set_title(title, fontsize=20)
         ax.set_xlabel(r'Time ($\text{s}$)')
+        ax.legend(loc='upper right', fontsize=14)
         ax.legend(loc='upper right', fontsize=14)
     pdf = os.path.join(output_dir, "base_kinematics", 'base_overview_world.pdf')
     os.makedirs(os.path.dirname(pdf), exist_ok=True)
@@ -2039,6 +2051,7 @@
     ax.set_ylabel(r"Foot Velocity (world frame) ($\text{m} \cdot \text{s}^{-1}$)")
     ax.grid(True)
     ax.legend(loc='upper right', fontsize=14)
+    ax.legend(loc='upper right', fontsize=14)
 
     subfolder = "foot_velocity_vs_height"
     pdf_path = os.path.join(output_dir, subfolder, "foot_velocity_vs_height_overview.pdf")
@@ -2376,6 +2389,7 @@
         
         if plotted_anything or not first_stance_span_for_legend:
              ax.legend(loc='upper right', fontsize=14)
+             ax.legend(loc='upper right', fontsize=14)
 
     axes_grid[-1, 0].set_xlabel(r'Time ($\text{s}$)')
     axes_grid[-1, 1].set_xlabel(r'Time ($\text{s}$)')
@@ -2447,6 +2461,7 @@
     ax.set_ylabel(ylabel, fontsize=22)
     ax.tick_params(axis='both', which='major', labelsize=20)
     ax.grid(True)
+    ax.legend(loc='upper right', fontsize=14)
     ax.legend(loc='upper right', fontsize=14)
 
     os.makedirs(output_dir, exist_ok=True)
